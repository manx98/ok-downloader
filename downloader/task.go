--- conflicted
+++ resolved
@@ -69,15 +69,9 @@
 // GetCompletedSize Get the completed size of the downloaded task
 func (t *DownloadTask) GetCompletedSize() (int64, error) {
 	unCompletedSize := int64(0)
-<<<<<<< HEAD
 	iterator := t.progressStore.NewOkIterator(context.Background())
 	for {
 		block, err := iterator.Next()
-=======
-	iterator := t.progressStore.newIterator(context.Background())
-	for {
-		block, err := iterator.next()
->>>>>>> 8f290116
 		if err != nil {
 			return 0, fmt.Errorf("failed to load completed size: %w", err)
 		}
@@ -153,11 +147,7 @@
 func (t *DownloadTask) doCalculateStatus() {
 	defer t.done.Done()
 	defer t.handFinalStatus()
-<<<<<<< HEAD
-	tik := time.Tick(TaskStatusCalculatedInterval)
-=======
 	tik := time.Tick(t.statusUpdateInterval)
->>>>>>> 8f290116
 	for {
 		select {
 		case <-tik:
